// Copyright 2017 The Prometheus Authors
// Licensed under the Apache License, Version 2.0 (the "License");
// you may not use this file except in compliance with the License.
// You may obtain a copy of the License at
//
// http://www.apache.org/licenses/LICENSE-2.0
//
// Unless required by applicable law or agreed to in writing, software
// distributed under the License is distributed on an "AS IS" BASIS,
// WITHOUT WARRANTIES OR CONDITIONS OF ANY KIND, either express or implied.
// See the License for the specific language governing permissions and
// limitations under the License.

package index

import (
	"bufio"
	"encoding/binary"
	"fmt"
	"hash"
	"hash/crc32"
	"io"
	"io/ioutil"
	"math"
	"os"
	"path/filepath"
	"sort"
	"strings"

	"github.com/pkg/errors"
	"github.com/prometheus/tsdb/chunks"
	"github.com/prometheus/tsdb/fileutil"
	"github.com/prometheus/tsdb/labels"
)

const (
	// MagicIndex 4 bytes at the head of an index file.
	MagicIndex = 0xBAAAD700
	// HeaderLen represents number of bytes reserved of index for header.
	HeaderLen = 5

	// FormatV1 represents 1 version of index.
	FormatV1 = 1
	// FormatV2 represents 2 version of index.
	FormatV2 = 2

	labelNameSeperator = "\xff"
)

type indexWriterSeries struct {
	labels labels.Labels
	chunks []chunks.Meta // series file offset of chunks
	offset uint32        // index file offset of series reference
}

type indexWriterSeriesSlice []*indexWriterSeries

func (s indexWriterSeriesSlice) Len() int      { return len(s) }
func (s indexWriterSeriesSlice) Swap(i, j int) { s[i], s[j] = s[j], s[i] }

func (s indexWriterSeriesSlice) Less(i, j int) bool {
	return labels.Compare(s[i].labels, s[j].labels) < 0
}

type indexWriterStage uint8

const (
	idxStageNone indexWriterStage = iota
	idxStageSymbols
	idxStageSeries
	idxStageLabelIndex
	idxStagePostings
	idxStageDone
)

func (s indexWriterStage) String() string {
	switch s {
	case idxStageNone:
		return "none"
	case idxStageSymbols:
		return "symbols"
	case idxStageSeries:
		return "series"
	case idxStageLabelIndex:
		return "label index"
	case idxStagePostings:
		return "postings"
	case idxStageDone:
		return "done"
	}
	return "<unknown>"
}

// The table gets initialized with sync.Once but may still cause a race
// with any other use of the crc32 package anywhere. Thus we initialize it
// before.
var castagnoliTable *crc32.Table

func init() {
	castagnoliTable = crc32.MakeTable(crc32.Castagnoli)
}

// newCRC32 initializes a CRC32 hash with a preconfigured polynomial, so the
// polynomial may be easily changed in one location at a later time, if necessary.
func newCRC32() hash.Hash32 {
	return crc32.New(castagnoliTable)
}

// Writer implements the IndexWriter interface for the standard
// serialization format.
type Writer struct {
	f    *os.File
	fbuf *bufio.Writer
	pos  uint64

	toc   TOC
	stage indexWriterStage

	// Reusable memory.
	buf1    encbuf
	buf2    encbuf
	uint32s []uint32

	symbols       map[string]uint32 // symbol offsets
	seriesOffsets map[uint64]uint64 // offsets of series
	labelIndexes  []hashEntry       // label index offsets
	postings      []hashEntry       // postings lists offsets

	// Hold last series to validate that clients insert new series in order.
	lastSeries labels.Labels

	crc32 hash.Hash

	Version int
}

// TOC represents index Table Of Content that states where each section of index starts.
type TOC struct {
	Symbols           uint64
	Series            uint64
	LabelIndices      uint64
	LabelIndicesTable uint64
	Postings          uint64
	PostingsTable     uint64
}

// NewTOCFromByteSlice return parsed TOC from given index byte slice.
func NewTOCFromByteSlice(bs ByteSlice) (*TOC, error) {
	if bs.Len() < indexTOCLen {
		return nil, errInvalidSize
	}
	b := bs.Range(bs.Len()-indexTOCLen, bs.Len())

	expCRC := binary.BigEndian.Uint32(b[len(b)-4:])
	d := decbuf{b: b[:len(b)-4]}

	if d.crc32() != expCRC {
		return nil, errors.Wrap(errInvalidChecksum, "read TOC")
	}

	if err := d.err(); err != nil {
		return nil, err
	}

	return &TOC{
		Symbols:           d.be64(),
		Series:            d.be64(),
		LabelIndices:      d.be64(),
		LabelIndicesTable: d.be64(),
		Postings:          d.be64(),
		PostingsTable:     d.be64(),
	}, nil
}

// NewWriter returns a new Writer to the given filename. It serializes data in format version 2.
func NewWriter(fn string) (*Writer, error) {
	dir := filepath.Dir(fn)

	df, err := fileutil.OpenDir(dir)
	if err != nil {
		return nil, err
	}
	defer df.Close() // Close for platform windows.

	if err := os.RemoveAll(fn); err != nil {
		return nil, errors.Wrap(err, "remove any existing index at path")
	}

	f, err := os.OpenFile(fn, os.O_CREATE|os.O_WRONLY, 0666)
	if err != nil {
		return nil, err
	}
	if err := fileutil.Fsync(df); err != nil {
		return nil, errors.Wrap(err, "sync dir")
	}

	iw := &Writer{
		f:     f,
		fbuf:  bufio.NewWriterSize(f, 1<<22),
		pos:   0,
		stage: idxStageNone,

		// Reusable memory.
		buf1:    encbuf{b: make([]byte, 0, 1<<22)},
		buf2:    encbuf{b: make([]byte, 0, 1<<22)},
		uint32s: make([]uint32, 0, 1<<15),

		// Caches.
		symbols:       make(map[string]uint32, 1<<13),
		seriesOffsets: make(map[uint64]uint64, 1<<16),
		crc32:         newCRC32(),
	}
	if err := iw.writeMeta(); err != nil {
		return nil, err
	}
	return iw, nil
}

func (w *Writer) write(bufs ...[]byte) error {
	for _, b := range bufs {
		n, err := w.fbuf.Write(b)
		w.pos += uint64(n)
		if err != nil {
			return err
		}
		// For now the index file must not grow beyond 64GiB. Some of the fixed-sized
		// offset references in v1 are only 4 bytes large.
		// Once we move to compressed/varint representations in those areas, this limitation
		// can be lifted.
		if w.pos > 16*math.MaxUint32 {
			return errors.Errorf("exceeding max size of 64GiB")
		}
	}
	return nil
}

// addPadding adds zero byte padding until the file size is a multiple size.
func (w *Writer) addPadding(size int) error {
	p := w.pos % uint64(size)
	if p == 0 {
		return nil
	}
	p = uint64(size) - p
	return errors.Wrap(w.write(make([]byte, p)), "add padding")
}

// ensureStage handles transitions between write stages and ensures that IndexWriter
// methods are called in an order valid for the implementation.
func (w *Writer) ensureStage(s indexWriterStage) error {
	if w.stage == s {
		return nil
	}
	if w.stage > s {
		return errors.Errorf("invalid stage %q, currently at %q", s, w.stage)
	}

	// Mark start of sections in table of contents.
	switch s {
	case idxStageSymbols:
		w.toc.Symbols = w.pos
	case idxStageSeries:
		w.toc.Series = w.pos

	case idxStageLabelIndex:
		w.toc.LabelIndices = w.pos

	case idxStagePostings:
		w.toc.Postings = w.pos

	case idxStageDone:
		w.toc.LabelIndicesTable = w.pos
		if err := w.writeOffsetTable(w.labelIndexes); err != nil {
			return err
		}
		w.toc.PostingsTable = w.pos
		if err := w.writeOffsetTable(w.postings); err != nil {
			return err
		}
		if err := w.writeTOC(); err != nil {
			return err
		}
	}

	w.stage = s
	return nil
}

func (w *Writer) writeMeta() error {
	w.buf1.reset()
	w.buf1.putBE32(MagicIndex)
	w.buf1.putByte(FormatV2)

	return w.write(w.buf1.get())
}

// AddSeries adds the series one at a time along with its chunks.
func (w *Writer) AddSeries(ref uint64, lset labels.Labels, chunks ...chunks.Meta) error {
	if err := w.ensureStage(idxStageSeries); err != nil {
		return err
	}
	if labels.Compare(lset, w.lastSeries) <= 0 {
		return errors.Errorf("out-of-order series added with label set %q", lset)
	}

	if _, ok := w.seriesOffsets[ref]; ok {
		return errors.Errorf("series with reference %d already added", ref)
	}
	// We add padding to 16 bytes to increase the addressable space we get through 4 byte
	// series references.
	if err := w.addPadding(16); err != nil {
		return errors.Errorf("failed to write padding bytes: %v", err)
	}

	if w.pos%16 != 0 {
		return errors.Errorf("series write not 16-byte aligned at %d", w.pos)
	}
	w.seriesOffsets[ref] = w.pos / 16

	w.buf2.reset()
	w.buf2.putUvarint(len(lset))

	for _, l := range lset {
		// here we have an index for the symbol file if v2, otherwise it's an offset
		index, ok := w.symbols[l.Name]
		if !ok {
			return errors.Errorf("symbol entry for %q does not exist", l.Name)
		}
		w.buf2.putUvarint32(index)

		index, ok = w.symbols[l.Value]
		if !ok {
			return errors.Errorf("symbol entry for %q does not exist", l.Value)
		}
		w.buf2.putUvarint32(index)
	}

	w.buf2.putUvarint(len(chunks))

	if len(chunks) > 0 {
		c := chunks[0]
		w.buf2.putVarint64(c.MinTime)
		w.buf2.putUvarint64(uint64(c.MaxTime - c.MinTime))
		w.buf2.putUvarint64(c.Ref)
		t0 := c.MaxTime
		ref0 := int64(c.Ref)

		for _, c := range chunks[1:] {
			w.buf2.putUvarint64(uint64(c.MinTime - t0))
			w.buf2.putUvarint64(uint64(c.MaxTime - c.MinTime))
			t0 = c.MaxTime

			w.buf2.putVarint64(int64(c.Ref) - ref0)
			ref0 = int64(c.Ref)
		}
	}

	w.buf1.reset()
	w.buf1.putUvarint(w.buf2.len())

	w.buf2.putHash(w.crc32)

	if err := w.write(w.buf1.get(), w.buf2.get()); err != nil {
		return errors.Wrap(err, "write series data")
	}

	w.lastSeries = append(w.lastSeries[:0], lset...)

	return nil
}

func (w *Writer) AddSymbols(sym map[string]struct{}) error {
	if err := w.ensureStage(idxStageSymbols); err != nil {
		return err
	}
	// Generate sorted list of strings we will store as reference table.
	symbols := make([]string, 0, len(sym))

	for s := range sym {
		symbols = append(symbols, s)
	}
	sort.Strings(symbols)

	w.buf1.reset()
	w.buf2.reset()

	w.buf2.putBE32int(len(symbols))

	w.symbols = make(map[string]uint32, len(symbols))

	for index, s := range symbols {
		w.symbols[s] = uint32(index)
		w.buf2.putUvarintStr(s)
	}

	w.buf1.putBE32int(w.buf2.len())
	w.buf2.putHash(w.crc32)

	err := w.write(w.buf1.get(), w.buf2.get())
	return errors.Wrap(err, "write symbols")
}

func (w *Writer) WriteLabelIndex(names []string, values []string) error {
	if len(values)%len(names) != 0 {
		return errors.Errorf("invalid value list length %d for %d names", len(values), len(names))
	}
	if err := w.ensureStage(idxStageLabelIndex); err != nil {
		return errors.Wrap(err, "ensure stage")
	}

	valt, err := NewStringTuples(values, len(names))
	if err != nil {
		return err
	}
	sort.Sort(valt)

	// Align beginning to 4 bytes for more efficient index list scans.
	if err := w.addPadding(4); err != nil {
		return err
	}

	w.labelIndexes = append(w.labelIndexes, hashEntry{
		keys:   names,
		offset: w.pos,
	})

	w.buf2.reset()
	w.buf2.putBE32int(len(names))
	w.buf2.putBE32int(valt.Len())

	// here we have an index for the symbol file if v2, otherwise it's an offset
	for _, v := range valt.entries {
		index, ok := w.symbols[v]
		if !ok {
			return errors.Errorf("symbol entry for %q does not exist", v)
		}
		w.buf2.putBE32(index)
	}

	w.buf1.reset()
	w.buf1.putBE32int(w.buf2.len())

	w.buf2.putHash(w.crc32)

	err = w.write(w.buf1.get(), w.buf2.get())
	return errors.Wrap(err, "write label index")
}

// writeOffsetTable writes a sequence of readable hash entries.
func (w *Writer) writeOffsetTable(entries []hashEntry) error {
	w.buf2.reset()
	w.buf2.putBE32int(len(entries))

	for _, e := range entries {
		w.buf2.putUvarint(len(e.keys))
		for _, k := range e.keys {
			w.buf2.putUvarintStr(k)
		}
		w.buf2.putUvarint64(e.offset)
	}

	w.buf1.reset()
	w.buf1.putBE32int(w.buf2.len())
	w.buf2.putHash(w.crc32)

	return w.write(w.buf1.get(), w.buf2.get())
}

const indexTOCLen = 6*8 + 4

func (w *Writer) writeTOC() error {
	w.buf1.reset()

	w.buf1.putBE64(w.toc.Symbols)
	w.buf1.putBE64(w.toc.Series)
	w.buf1.putBE64(w.toc.LabelIndices)
	w.buf1.putBE64(w.toc.LabelIndicesTable)
	w.buf1.putBE64(w.toc.Postings)
	w.buf1.putBE64(w.toc.PostingsTable)

	w.buf1.putHash(w.crc32)

	return w.write(w.buf1.get())
}

func (w *Writer) WritePostings(name, value string, it Postings) error {
	if err := w.ensureStage(idxStagePostings); err != nil {
		return errors.Wrap(err, "ensure stage")
	}

	// Align beginning to 4 bytes for more efficient postings list scans.
	if err := w.addPadding(4); err != nil {
		return err
	}

	w.postings = append(w.postings, hashEntry{
		keys:   []string{name, value},
		offset: w.pos,
	})

	// Order of the references in the postings list does not imply order
	// of the series references within the persisted block they are mapped to.
	// We have to sort the new references again.
	refs := w.uint32s[:0]

	for it.Next() {
		offset, ok := w.seriesOffsets[it.At()]
		if !ok {
			return errors.Errorf("%p series for reference %d not found", w, it.At())
		}
		if offset > (1<<32)-1 {
			return errors.Errorf("series offset %d exceeds 4 bytes", offset)
		}
		refs = append(refs, uint32(offset))
	}
	if err := it.Err(); err != nil {
		return err
	}
	sort.Sort(uint32slice(refs))

	w.buf2.reset()
	w.buf2.putBE32int(len(refs))

	for _, r := range refs {
		w.buf2.putBE32(r)
	}
	w.uint32s = refs

	w.buf1.reset()
	w.buf1.putBE32int(w.buf2.len())

	w.buf2.putHash(w.crc32)

	err := w.write(w.buf1.get(), w.buf2.get())
	return errors.Wrap(err, "write postings")
}

type uint32slice []uint32

func (s uint32slice) Len() int           { return len(s) }
func (s uint32slice) Swap(i, j int)      { s[i], s[j] = s[j], s[i] }
func (s uint32slice) Less(i, j int) bool { return s[i] < s[j] }

type hashEntry struct {
	keys   []string
	offset uint64
}

func (w *Writer) Close() error {
	if err := w.ensureStage(idxStageDone); err != nil {
		return err
	}
	if err := w.fbuf.Flush(); err != nil {
		return err
	}
	if err := fileutil.Fsync(w.f); err != nil {
		return err
	}
	return w.f.Close()
}

// StringTuples provides access to a sorted list of string tuples.
type StringTuples interface {
	// Total number of tuples in the list.
	Len() int
	// At returns the tuple at position i.
	At(i int) ([]string, error)
}

type Reader struct {
	b ByteSlice

	// Close that releases the underlying resources of the byte slice.
	c io.Closer

	// Cached hashmaps of section offsets.
	labels map[string]uint64
	// LabelName to LabelValue to offset map.
	postings map[string]map[string]uint64
	// Cache of read symbols. Strings that are returned when reading from the
	// block are always backed by true strings held in here rather than
	// strings that are backed by byte slices from the mmap'd index file. This
	// prevents memory faults when applications work with read symbols after
	// the block has been unmapped. The older format has sparse indexes so a map
	// must be used, but the new format is not so we can use a slice.
	symbolsV1        map[uint32]string
	symbolsV2        []string
	symbolsTableSize uint64

	dec *Decoder

	version int
}

var (
	errInvalidSize     = fmt.Errorf("invalid size")
	errInvalidChecksum = fmt.Errorf("invalid checksum")
)

// ByteSlice abstracts a byte slice.
type ByteSlice interface {
	Len() int
	Range(start, end int) []byte
}

type realByteSlice []byte

func (b realByteSlice) Len() int {
	return len(b)
}

func (b realByteSlice) Range(start, end int) []byte {
	return b[start:end]
}

func (b realByteSlice) Sub(start, end int) ByteSlice {
	return b[start:end]
}

// NewReader returns a new index reader on the given byte slice. It automatically
// handles different format versions.
func NewReader(b ByteSlice) (*Reader, error) {
	return newReader(b, ioutil.NopCloser(nil))
}

// NewFileReader returns a new index reader against the given index file.
func NewFileReader(path string) (*Reader, error) {
	f, err := fileutil.OpenMmapFile(path)
	if err != nil {
		return nil, err
	}
	return newReader(realByteSlice(f.Bytes()), f)
}

func newReader(b ByteSlice, c io.Closer) (*Reader, error) {
	r := &Reader{
		b:        b,
		c:        c,
		labels:   map[string]uint64{},
		postings: map[string]map[string]uint64{},
	}

	// Verify header.
	if r.b.Len() < HeaderLen {
		return nil, errors.Wrap(errInvalidSize, "index header")
	}
	if m := binary.BigEndian.Uint32(r.b.Range(0, 4)); m != MagicIndex {
		return nil, errors.Errorf("invalid magic number %x", m)
	}
	r.version = int(r.b.Range(4, 5)[0])

<<<<<<< HEAD
	if r.version != indexFormatV1 && r.version != indexFormatV2 {
=======
	if r.version != FormatV1 && r.version != FormatV2 {
>>>>>>> cc277e39
		return nil, errors.Errorf("unknown index file version %d", r.version)
	}

	toc, err := NewTOCFromByteSlice(b)
	if err != nil {
		return nil, errors.Wrap(err, "read TOC")
	}

	r.symbolsV2, r.symbolsV1, err = ReadSymbols(r.b, r.version, int(toc.Symbols))
	if err != nil {
		return nil, errors.Wrap(err, "read symbols")
	}

	// Use the strings already allocated by symbols, rather than
	// re-allocating them again below.
	// Additionally, calculate symbolsTableSize.
	allocatedSymbols := make(map[string]string, len(r.symbolsV1)+len(r.symbolsV2))
	for _, s := range r.symbolsV1 {
		r.symbolsTableSize += uint64(len(s) + 8)
		allocatedSymbols[s] = s
	}
	for _, s := range r.symbolsV2 {
		r.symbolsTableSize += uint64(len(s) + 8)
		allocatedSymbols[s] = s
	}

	if err := ReadOffsetTable(r.b, toc.LabelIndicesTable, func(key []string, off uint64) error {
		if len(key) != 1 {
			return errors.Errorf("unexpected key length for label indices table %d", len(key))
		}

		r.labels[allocatedSymbols[key[0]]] = off
		return nil
	}); err != nil {
		return nil, errors.Wrap(err, "read label index table")
	}

	r.postings[""] = map[string]uint64{}
	if err := ReadOffsetTable(r.b, toc.PostingsTable, func(key []string, off uint64) error {
		if len(key) != 2 {
			return errors.Errorf("unexpected key length for posting table %d", len(key))
		}
		if _, ok := r.postings[key[0]]; !ok {
			r.postings[allocatedSymbols[key[0]]] = map[string]uint64{}
		}
		r.postings[key[0]][allocatedSymbols[key[1]]] = off
		return nil
	}); err != nil {
		return nil, errors.Wrap(err, "read postings table")
	}

	r.dec = &Decoder{LookupSymbol: r.lookupSymbol}

	return r, nil
}

// Version returns the file format version of the underlying index.
func (r *Reader) Version() int {
	return r.version
}

// Range marks a byte range.
type Range struct {
	Start, End int64
}

// PostingsRanges returns a new map of byte range in the underlying index file
// for all postings lists.
func (r *Reader) PostingsRanges() (map[labels.Label]Range, error) {
	m := map[labels.Label]Range{}

	for k, e := range r.postings {
		for v, start := range e {
			d := newDecbufAt(r.b, int(start))
			if d.err() != nil {
				return nil, d.err()
			}
			m[labels.Label{Name: k, Value: v}] = Range{
				Start: int64(start) + 4,
				End:   int64(start) + 4 + int64(d.len()),
			}
		}
	}
	return m, nil
}

// ReadSymbols reads the symbol table fully into memory and allocates proper strings for them.
// Strings backed by the mmap'd memory would cause memory faults if applications keep using them
// after the reader is closed.
func ReadSymbols(bs ByteSlice, version int, off int) ([]string, map[uint32]string, error) {
	if off == 0 {
		return nil, nil, nil
	}
	d := newDecbufAt(bs, off)

	var (
		origLen     = d.len()
		cnt         = d.be32int()
		basePos     = uint32(off) + 4
		nextPos     = basePos + uint32(origLen-d.len())
		symbolSlice []string
		symbols     = map[uint32]string{}
	)
<<<<<<< HEAD
	if r.version == indexFormatV2 {
		r.symbolSlice = make([]string, 0, cnt)
=======
	if version == 2 {
		symbolSlice = make([]string, 0, cnt)
>>>>>>> cc277e39
	}

	for d.err() == nil && d.len() > 0 && cnt > 0 {
		s := d.uvarintStr()

<<<<<<< HEAD
		if r.version == indexFormatV2 {
			r.symbolSlice = append(r.symbolSlice, s)
=======
		if version == FormatV2 {
			symbolSlice = append(symbolSlice, s)
>>>>>>> cc277e39
		} else {
			symbols[nextPos] = s
			nextPos = basePos + uint32(origLen-d.len())
		}
		cnt--
	}
	return symbolSlice, symbols, errors.Wrap(d.err(), "read symbols")
}

// ReadOffsetTable reads an offset table and at the given position calls f for each
// found entry. If f returns an error it stops decoding and returns the received error.
func ReadOffsetTable(bs ByteSlice, off uint64, f func([]string, uint64) error) error {
	d := newDecbufAt(bs, int(off))
	cnt := d.be32()

	for d.err() == nil && d.len() > 0 && cnt > 0 {
		keyCount := d.uvarint()
		keys := make([]string, 0, keyCount)

		for i := 0; i < keyCount; i++ {
			keys = append(keys, d.uvarintStr())
		}
		o := d.uvarint64()
		if d.err() != nil {
			break
		}
		if err := f(keys, o); err != nil {
			return err
		}
		cnt--
	}
	return d.err()
}

// Close the reader and its underlying resources.
func (r *Reader) Close() error {
	return r.c.Close()
}

func (r *Reader) lookupSymbol(o uint32) (string, error) {
	if int(o) < len(r.symbolsV2) {
		return r.symbolsV2[o], nil
	}
	s, ok := r.symbolsV1[o]
	if !ok {
		return "", errors.Errorf("unknown symbol offset %d", o)
	}
	return s, nil
}

// Symbols returns a set of symbols that exist within the index.
func (r *Reader) Symbols() (map[string]struct{}, error) {
	res := make(map[string]struct{}, len(r.symbolsV1)+len(r.symbolsV2))

	for _, s := range r.symbolsV1 {
		res[s] = struct{}{}
	}
	for _, s := range r.symbolsV2 {
		res[s] = struct{}{}
	}
	return res, nil
}

// SymbolTableSize returns the symbol table size in bytes.
func (r *Reader) SymbolTableSize() uint64 {
	return r.symbolsTableSize
}

// LabelValues returns value tuples that exist for the given label name tuples.
func (r *Reader) LabelValues(names ...string) (StringTuples, error) {

	key := strings.Join(names, labelNameSeperator)
	off, ok := r.labels[key]
	if !ok {
		// XXX(fabxc): hot fix. Should return a partial data error and handle cases
		// where the entire block has no data gracefully.
		return emptyStringTuples{}, nil
		//return nil, fmt.Errorf("label index doesn't exist")
	}

	d := newDecbufAt(r.b, int(off))

	nc := d.be32int()
	d.be32() // consume unused value entry count.

	if d.err() != nil {
		return nil, errors.Wrap(d.err(), "read label value index")
	}
	st := &serializedStringTuples{
		idsCount: nc,
		idsBytes: d.get(),
		lookup:   r.lookupSymbol,
	}
	return st, nil
}

type emptyStringTuples struct{}

func (emptyStringTuples) At(i int) ([]string, error) { return nil, nil }
func (emptyStringTuples) Len() int                   { return 0 }

// LabelIndices returns a slice of label names for which labels or label tuples value indices exist.
// NOTE: This is deprecated. Use `LabelNames()` instead.
func (r *Reader) LabelIndices() ([][]string, error) {
	var res [][]string
	for s := range r.labels {
		res = append(res, strings.Split(s, labelNameSeperator))
	}
	return res, nil
}

// Series reads the series with the given ID and writes its labels and chunks into lbls and chks.
func (r *Reader) Series(id uint64, lbls *labels.Labels, chks *[]chunks.Meta) error {
	offset := id
	// In version 2 series IDs are no longer exact references but series are 16-byte padded
	// and the ID is the multiple of 16 of the actual position.
<<<<<<< HEAD
	if r.version == indexFormatV2 {
=======
	if r.version == FormatV2 {
>>>>>>> cc277e39
		offset = id * 16
	}
	d := newDecbufUvarintAt(r.b, int(offset))
	if d.err() != nil {
		return d.err()
	}
	return errors.Wrap(r.dec.Series(d.get(), lbls, chks), "read series")
}

// Postings returns a postings list for the given label pair.
func (r *Reader) Postings(name, value string) (Postings, error) {
	e, ok := r.postings[name]
	if !ok {
		return EmptyPostings(), nil
	}
	off, ok := e[value]
	if !ok {
		return EmptyPostings(), nil
	}
	d := newDecbufAt(r.b, int(off))
	if d.err() != nil {
		return nil, errors.Wrap(d.err(), "get postings entry")
	}
	_, p, err := r.dec.Postings(d.get())
	if err != nil {
		return nil, errors.Wrap(err, "decode postings")
	}
	return p, nil
}

// SortedPostings returns the given postings list reordered so that the backing series
// are sorted.
func (r *Reader) SortedPostings(p Postings) Postings {
	return p
}

// Size returns the size of an index file.
func (r *Reader) Size() int64 {
	return int64(r.b.Len())
}

// LabelNames returns all the unique label names present in the index.
func (r *Reader) LabelNames() ([]string, error) {
	labelNamesMap := make(map[string]struct{}, len(r.labels))
	for key := range r.labels {
		// 'key' contains the label names concatenated with the
		// delimiter 'labelNameSeperator'.
		names := strings.Split(key, labelNameSeperator)
		for _, name := range names {
			if name == allPostingsKey.Name {
				// This is not from any metric.
				// It is basically an empty label name.
				continue
			}
			labelNamesMap[name] = struct{}{}
		}
	}
	labelNames := make([]string, 0, len(labelNamesMap))
	for name := range labelNamesMap {
		labelNames = append(labelNames, name)
	}
	sort.Strings(labelNames)
	return labelNames, nil
}

type stringTuples struct {
	length  int      // tuple length
	entries []string // flattened tuple entries
}

func NewStringTuples(entries []string, length int) (*stringTuples, error) {
	if len(entries)%length != 0 {
		return nil, errors.Wrap(errInvalidSize, "string tuple list")
	}
	return &stringTuples{entries: entries, length: length}, nil
}

func (t *stringTuples) Len() int                   { return len(t.entries) / t.length }
func (t *stringTuples) At(i int) ([]string, error) { return t.entries[i : i+t.length], nil }

func (t *stringTuples) Swap(i, j int) {
	c := make([]string, t.length)
	copy(c, t.entries[i:i+t.length])

	for k := 0; k < t.length; k++ {
		t.entries[i+k] = t.entries[j+k]
		t.entries[j+k] = c[k]
	}
}

func (t *stringTuples) Less(i, j int) bool {
	for k := 0; k < t.length; k++ {
		d := strings.Compare(t.entries[i+k], t.entries[j+k])

		if d < 0 {
			return true
		}
		if d > 0 {
			return false
		}
	}
	return false
}

type serializedStringTuples struct {
	idsCount int
	idsBytes []byte // bytes containing the ids pointing to the string in the lookup table.
	lookup   func(uint32) (string, error)
}

func (t *serializedStringTuples) Len() int {
	return len(t.idsBytes) / (4 * t.idsCount)
}

func (t *serializedStringTuples) At(i int) ([]string, error) {
	if len(t.idsBytes) < (i+t.idsCount)*4 {
		return nil, errInvalidSize
	}
	res := make([]string, 0, t.idsCount)

	for k := 0; k < t.idsCount; k++ {
		offset := binary.BigEndian.Uint32(t.idsBytes[(i+k)*4:])

		s, err := t.lookup(offset)
		if err != nil {
			return nil, errors.Wrap(err, "symbol lookup")
		}
		res = append(res, s)
	}

	return res, nil
}

// Decoder provides decoding methods for the v1 and v2 index file format.
//
// It currently does not contain decoding methods for all entry types but can be extended
// by them if there's demand.
type Decoder struct {
	LookupSymbol func(uint32) (string, error)
}

// Postings returns a postings list for b and its number of elements.
func (dec *Decoder) Postings(b []byte) (int, Postings, error) {
	d := decbuf{b: b}
	n := d.be32int()
	l := d.get()
	return n, newBigEndianPostings(l), d.err()
}

// Series decodes a series entry from the given byte slice into lset and chks.
func (dec *Decoder) Series(b []byte, lbls *labels.Labels, chks *[]chunks.Meta) error {
	*lbls = (*lbls)[:0]
	*chks = (*chks)[:0]

	d := decbuf{b: b}

	k := d.uvarint()

	for i := 0; i < k; i++ {
		lno := uint32(d.uvarint())
		lvo := uint32(d.uvarint())

		if d.err() != nil {
			return errors.Wrap(d.err(), "read series label offsets")
		}

		ln, err := dec.LookupSymbol(lno)
		if err != nil {
			return errors.Wrap(err, "lookup label name")
		}
		lv, err := dec.LookupSymbol(lvo)
		if err != nil {
			return errors.Wrap(err, "lookup label value")
		}

		*lbls = append(*lbls, labels.Label{Name: ln, Value: lv})
	}

	// Read the chunks meta data.
	k = d.uvarint()

	if k == 0 {
		return nil
	}

	t0 := d.varint64()
	maxt := int64(d.uvarint64()) + t0
	ref0 := int64(d.uvarint64())

	*chks = append(*chks, chunks.Meta{
		Ref:     uint64(ref0),
		MinTime: t0,
		MaxTime: maxt,
	})
	t0 = maxt

	for i := 1; i < k; i++ {
		mint := int64(d.uvarint64()) + t0
		maxt := int64(d.uvarint64()) + mint

		ref0 += d.varint64()
		t0 = maxt

		if d.err() != nil {
			return errors.Wrapf(d.err(), "read meta for chunk %d", i)
		}

		*chks = append(*chks, chunks.Meta{
			Ref:     uint64(ref0),
			MinTime: mint,
			MaxTime: maxt,
		})
	}
	return d.err()
}<|MERGE_RESOLUTION|>--- conflicted
+++ resolved
@@ -648,11 +648,7 @@
 	}
 	r.version = int(r.b.Range(4, 5)[0])
 
-<<<<<<< HEAD
-	if r.version != indexFormatV1 && r.version != indexFormatV2 {
-=======
 	if r.version != FormatV1 && r.version != FormatV2 {
->>>>>>> cc277e39
 		return nil, errors.Errorf("unknown index file version %d", r.version)
 	}
 
@@ -756,25 +752,15 @@
 		symbolSlice []string
 		symbols     = map[uint32]string{}
 	)
-<<<<<<< HEAD
-	if r.version == indexFormatV2 {
-		r.symbolSlice = make([]string, 0, cnt)
-=======
-	if version == 2 {
+	if version == FormatV2 {
 		symbolSlice = make([]string, 0, cnt)
->>>>>>> cc277e39
 	}
 
 	for d.err() == nil && d.len() > 0 && cnt > 0 {
 		s := d.uvarintStr()
 
-<<<<<<< HEAD
-		if r.version == indexFormatV2 {
-			r.symbolSlice = append(r.symbolSlice, s)
-=======
 		if version == FormatV2 {
 			symbolSlice = append(symbolSlice, s)
->>>>>>> cc277e39
 		} else {
 			symbols[nextPos] = s
 			nextPos = basePos + uint32(origLen-d.len())
@@ -891,11 +877,7 @@
 	offset := id
 	// In version 2 series IDs are no longer exact references but series are 16-byte padded
 	// and the ID is the multiple of 16 of the actual position.
-<<<<<<< HEAD
-	if r.version == indexFormatV2 {
-=======
 	if r.version == FormatV2 {
->>>>>>> cc277e39
 		offset = id * 16
 	}
 	d := newDecbufUvarintAt(r.b, int(offset))
