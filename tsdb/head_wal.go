--- conflicted
+++ resolved
@@ -53,22 +53,14 @@
 
 	// Start workers that each process samples for a partition of the series ID space.
 	var (
-<<<<<<< HEAD
-		wg              sync.WaitGroup
-		n               = runtime.GOMAXPROCS(0)
-		inputs          = make([]chan []record.RefSample, n)
-		outputs         = make([]chan []record.RefSample, n)
-		exemplarsInput  chan record.RefExemplar
-		histogramsInput chan record.RefHistogram
-=======
 		wg             sync.WaitGroup
 		n              = runtime.GOMAXPROCS(0)
 		processors     = make([]walSubsetProcessor, n)
 		exemplarsInput chan record.RefExemplar
->>>>>>> d677aa4b
-
-		dec    record.Decoder
-		shards = make([][]record.RefSample, n)
+
+		dec             record.Decoder
+		shards          = make([][]record.RefSample, n)
+		histogramShards = make([][]record.RefHistogram, n)
 
 		decoded                      = make(chan interface{}, 10)
 		decodeErr, seriesCreationErr error
@@ -107,7 +99,6 @@
 				processors[i].closeAndDrain()
 			}
 			close(exemplarsInput)
-			close(histogramsInput)
 			wg.Wait()
 		}
 	}()
@@ -117,8 +108,9 @@
 		processors[i].setup()
 
 		go func(wp *walSubsetProcessor) {
-			unknown := wp.processWALSamples(h)
+			unknown, unknownHistograms := wp.processWALSamples(h)
 			unknownRefs.Add(unknown)
+			unknownHistogramRefs.Add(unknownHistograms)
 			wg.Done()
 		}(&processors[i])
 	}
@@ -146,47 +138,6 @@
 			}
 		}
 	}(exemplarsInput)
-
-	wg.Add(1)
-	histogramsInput = make(chan record.RefHistogram, 300)
-	go func(input <-chan record.RefHistogram) {
-		defer wg.Done()
-
-		mint, maxt := int64(math.MaxInt64), int64(math.MinInt64)
-		for rh := range input {
-			ms := h.series.getByID(rh.Ref)
-			if ms == nil {
-				unknownHistogramRefs.Inc()
-				continue
-			}
-
-			if ms.head() == nil {
-				// First histogram for the series. Count this in metrics.
-				ms.isHistogramSeries = true
-			}
-
-			if rh.T < h.minValidTime.Load() {
-				continue
-			}
-
-			// At the moment the only possible error here is out of order exemplars, which we shouldn't see when
-			// replaying the WAL, so lets just log the error if it's not that type.
-			_, chunkCreated := ms.appendHistogram(rh.T, rh.H, 0, h.chunkDiskMapper)
-			if chunkCreated {
-				h.metrics.chunksCreated.Inc()
-				h.metrics.chunks.Inc()
-			}
-
-			if rh.T > maxt {
-				maxt = rh.T
-			}
-			if rh.T < mint {
-				mint = rh.T
-			}
-		}
-
-		h.updateMinMaxTime(mint, maxt)
-	}(histogramsInput)
 
 	go func() {
 		defer close(decoded)
@@ -377,9 +328,30 @@
 			//nolint:staticcheck // Ignore SA6002 relax staticcheck verification.
 			exemplarsPool.Put(v)
 		case []record.RefHistogram:
-			// TODO: split into multiple slices and have multiple workers processing the histograms like we do for samples.
-			for _, rh := range v {
-				histogramsInput <- rh
+			samples := v
+			// We split up the samples into chunks of 5000 samples or less.
+			// With O(300 * #cores) in-flight sample batches, large scrapes could otherwise
+			// cause thousands of very large in flight buffers occupying large amounts
+			// of unused memory.
+			for len(samples) > 0 {
+				m := 5000
+				if len(samples) < m {
+					m = len(samples)
+				}
+				for i := 0; i < n; i++ {
+					histogramShards[i] = processors[i].reuseHistogramBuf()
+				}
+				for _, sam := range samples[:m] {
+					if r, ok := multiRef[sam.Ref]; ok {
+						sam.Ref = r
+					}
+					mod := uint64(sam.Ref) % uint64(n)
+					histogramShards[mod] = append(histogramShards[mod], sam)
+				}
+				for i := 0; i < n; i++ {
+					processors[i].input <- histogramShards[i]
+				}
+				samples = samples[m:]
 			}
 			//nolint:staticcheck // Ignore SA6002 relax staticcheck verification.
 			histogramsPool.Put(v)
@@ -403,7 +375,6 @@
 		processors[i].closeAndDrain()
 	}
 	close(exemplarsInput)
-	close(histogramsInput)
 	wg.Wait()
 
 	if r.Err() != nil {
@@ -440,19 +411,23 @@
 }
 
 type walSubsetProcessor struct {
-	mx     sync.Mutex // Take this lock while modifying series in the subset.
-	input  chan []record.RefSample
-	output chan []record.RefSample
+	mx               sync.Mutex       // Take this lock while modifying series in the subset.
+	input            chan interface{} // Either []record.RefSample or []record.RefHistogram.
+	output           chan []record.RefSample
+	histogramsOutput chan []record.RefHistogram
 }
 
 func (wp *walSubsetProcessor) setup() {
 	wp.output = make(chan []record.RefSample, 300)
-	wp.input = make(chan []record.RefSample, 300)
+	wp.input = make(chan interface{}, 300)
+	wp.histogramsOutput = make(chan []record.RefHistogram, 300)
 }
 
 func (wp *walSubsetProcessor) closeAndDrain() {
 	close(wp.input)
 	for range wp.output {
+	}
+	for range wp.histogramsOutput {
 	}
 }
 
@@ -466,51 +441,98 @@
 	return nil
 }
 
+// If there is a buffer in the output chan, return it for reuse, otherwise return nil.
+func (wp *walSubsetProcessor) reuseHistogramBuf() []record.RefHistogram {
+	select {
+	case buf := <-wp.histogramsOutput:
+		return buf[:0]
+	default:
+	}
+	return nil
+}
+
 // processWALSamples adds the samples it receives to the head and passes
 // the buffer received to an output channel for reuse.
 // Samples before the minValidTime timestamp are discarded.
-func (wp *walSubsetProcessor) processWALSamples(h *Head) (unknownRefs uint64) {
+func (wp *walSubsetProcessor) processWALSamples(h *Head) (unknownRefs, unknownHistogramRefs uint64) {
 	defer close(wp.output)
+	defer close(wp.histogramsOutput)
 
 	minValidTime := h.minValidTime.Load()
 	mint, maxt := int64(math.MaxInt64), int64(math.MinInt64)
 
-	for samples := range wp.input {
+	for v := range wp.input {
 		wp.mx.Lock()
-		for _, s := range samples {
-			if s.T < minValidTime {
-				continue
-			}
-			ms := h.series.getByID(s.Ref)
-			if ms == nil {
-				unknownRefs++
-				continue
-			}
-			if s.T <= ms.mmMaxTime {
-				continue
-			}
-			if _, chunkCreated := ms.append(s.T, s.V, 0, h.chunkDiskMapper); chunkCreated {
-				h.metrics.chunksCreated.Inc()
-				h.metrics.chunks.Inc()
-			}
-			if s.T > maxt {
-				maxt = s.T
-			}
-			if s.T < mint {
-				mint = s.T
-			}
-		}
+		switch samples := v.(type) {
+		case []record.RefSample:
+			for _, s := range samples {
+				if s.T < minValidTime {
+					continue
+				}
+				ms := h.series.getByID(s.Ref)
+				if ms == nil {
+					unknownRefs++
+					continue
+				}
+				ms.isHistogramSeries = false
+				if s.T <= ms.mmMaxTime {
+					continue
+				}
+				if _, chunkCreated := ms.append(s.T, s.V, 0, h.chunkDiskMapper); chunkCreated {
+					h.metrics.chunksCreated.Inc()
+					h.metrics.chunks.Inc()
+				}
+				if s.T > maxt {
+					maxt = s.T
+				}
+				if s.T < mint {
+					mint = s.T
+				}
+			}
+			wp.output <- samples
+		case []record.RefHistogram:
+			for _, s := range samples {
+				if s.T < minValidTime {
+					continue
+				}
+				ms := h.series.getByID(s.Ref)
+				if ms == nil {
+					unknownHistogramRefs++
+					continue
+				}
+				ms.isHistogramSeries = true
+				if s.T <= ms.mmMaxTime {
+					continue
+				}
+				if _, chunkCreated := ms.appendHistogram(s.T, s.H, 0, h.chunkDiskMapper); chunkCreated {
+					h.metrics.chunksCreated.Inc()
+					h.metrics.chunks.Inc()
+				}
+				if s.T > maxt {
+					maxt = s.T
+				}
+				if s.T < mint {
+					mint = s.T
+				}
+			}
+			wp.histogramsOutput <- samples
+		}
+
 		wp.mx.Unlock()
-		wp.output <- samples
+
 	}
 	h.updateMinMaxTime(mint, maxt)
 
-	return unknownRefs
+	return unknownRefs, unknownHistogramRefs
 }
 
 func (wp *walSubsetProcessor) waitUntilIdle() {
 	select {
 	case <-wp.output: // Allow output side to drain to avoid deadlock.
+	default:
+	}
+	select {
+	case <-wp.histogramsOutput: // Allow output side to drain to avoid deadlock.
 	default:
 	}
 	wp.input <- []record.RefSample{}
@@ -518,6 +540,10 @@
 		time.Sleep(1 * time.Millisecond)
 		select {
 		case <-wp.output: // Allow output side to drain to avoid deadlock.
+		default:
+		}
+		select {
+		case <-wp.histogramsOutput: // Allow output side to drain to avoid deadlock.
 		default:
 		}
 	}
