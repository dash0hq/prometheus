--- conflicted
+++ resolved
@@ -529,7 +529,6 @@
 	if err := c.populateBlock(blocks, meta, indexw, chunkw); err != nil {
 		return errors.Wrap(err, "write compaction")
 	}
-<<<<<<< HEAD
 
 	// Remove tmp folder and return early when the compaction was canceled.
 	select {
@@ -544,12 +543,6 @@
 	default:
 	}
 
-	if err = writeMetaFile(tmp, meta); err != nil {
-		return errors.Wrap(err, "write merged meta")
-	}
-
-=======
->>>>>>> 10ba228e
 	// We are explicitly closing them here to check for error even
 	// though these are covered under defer. This is because in Windows,
 	// you cannot delete these unless they are closed and the defer is to
